--- conflicted
+++ resolved
@@ -18,14 +18,10 @@
 from qiskit import BasicAer
 from qiskit.utils import QuantumInstance
 from qiskit.opflow import AerPauliExpectation
-<<<<<<< HEAD
+
 from qiskit.algorithms.optimizers import COBYLA, SLSQP
-from qiskit_nature.circuit.library import HartreeFock
-=======
-from qiskit.algorithms.optimizers import COBYLA
+from qiskit_nature.circuit.library import HartreeFock, UCCSD
 
-from qiskit_nature.circuit.library import HartreeFock, UCCSD
->>>>>>> 762fc0ce
 from qiskit_nature.converters.second_quantization import QubitConverter
 from qiskit_nature.mappers.second_quantization import JordanWignerMapper
 from qiskit_nature.algorithms import VQEUCCFactory
@@ -110,10 +106,8 @@
             self.assertTrue(
                 isinstance(getattr(self._vqe_ucc_factory.minimum_eigensolver, prop), cases[0])
             )
-
-    def test_setters_getters(self):
-        """Test Getter/Setter"""
-<<<<<<< HEAD
+    def deprecation_setters_getters(self):
+      """Test Getter/Setter for the deprecated properties. Can be removed once the properties are removed."""
         self.auxiliary_tester(
             "Quantum Instance", "quantum_instance", (self.quantum_instance, self.quantum_instance_2)
         )
@@ -121,7 +115,8 @@
         self.auxiliary_tester("Include Custom", "include_custom", (False, True))
         self.auxiliary_tester("Callback", "callback", (None, None))
         self.auxiliary_tester_isinstance("Optimizer", "optimizer", (SLSQP, COBYLA))
-=======
+    def test_setters_getters(self):
+        """Test Getter/Setter"""
 
         with self.subTest("Quantum Instance"):
             self.assertEqual(self._vqe_ucc_factory.quantum_instance, self.quantum_instance)
@@ -156,7 +151,6 @@
             ansatz = UCCSD()
             self._vqe_ucc_factory.ansatz = ansatz
             self.assertTrue(isinstance(self._vqe_ucc_factory.ansatz, UCCSD))
->>>>>>> 762fc0ce
 
         with self.subTest("Initial State"):
             self.assertEqual(self._vqe_ucc_factory.initial_state, None)
